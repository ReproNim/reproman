--- conflicted
+++ resolved
@@ -9,13 +9,8 @@
 """Analyze existing spec or session file system to gather more detailed information
 """
 
-<<<<<<< HEAD
-from __future__ import unicode_literals
-
 # Since 3.7 shouldn't be needed
 from collections import OrderedDict
-=======
->>>>>>> 62084cb4
 from os.path import normpath
 import sys
 import time
