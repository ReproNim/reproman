--- conflicted
+++ resolved
@@ -1414,7 +1414,6 @@
     return merged
 
 
-<<<<<<< HEAD
 def parse_kv_list(params):
     """Create a dict from a "key=value" list.
 
@@ -1467,7 +1466,8 @@
         os.makedirs(op.dirname(fname), exist_ok=True)
         with open(fname, "w", encoding=encoding) as fh:
             fh.write(content)
-=======
+
+
 def pycache_source(path):
     """Map a pycache path to the original path.
 
@@ -1496,7 +1496,6 @@
     lgr.debug("Converted pycache file %s to source file %s",
               path, pyfile)
     return pyfile
->>>>>>> 17af512a
 
 
 lgr.log(5, "Done importing reproman.utils")