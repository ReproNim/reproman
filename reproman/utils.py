--- conflicted
+++ resolved
@@ -1396,7 +1396,25 @@
     return command
 
 
-<<<<<<< HEAD
+def merge_dicts(ds):
+    """Convert an iterable of dictionaries.
+
+    In the case of key collisions, the last value wins.
+
+    Parameters
+    ----------
+    ds : iterable of dicts
+
+    Returns
+    -------
+    dict
+    """
+    merged = {}
+    for d in ds:
+        merged.update(d)
+    return merged
+
+
 def parse_kv_list(params):
     """Create a dict from a "key=value" list.
 
@@ -1417,25 +1435,6 @@
     else:
         res = {}
     return res
-=======
-def merge_dicts(ds):
-    """Convert an iterable of dictionaries.
-
-    In the case of key collisions, the last value wins.
-
-    Parameters
-    ----------
-    ds : iterable of dicts
-
-    Returns
-    -------
-    dict
-    """
-    merged = {}
-    for d in ds:
-        merged.update(d)
-    return merged
->>>>>>> b7235375
 
 
 lgr.log(5, "Done importing reproman.utils")