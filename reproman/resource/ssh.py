# ex: set sts=4 ts=4 sw=4 noet:
# ## ### ### ### ### ### ### ### ### ### ### ### ### ### ### ### ### ### ### ##
#
#   See COPYING file distributed along with the reproman package for the
#   copyright and license terms.
#
# ## ### ### ### ### ### ### ### ### ### ### ### ### ### ### ### ### ### ### ##
"""Resource sub-class to provide management of a SSH connection."""

import attr
import getpass
import uuid
from ..log import LoggerHelper
# OPT: invoke, fabric and paramiko is imported at the point of use

import logging
lgr = logging.getLogger('reproman.resource.ssh')
# Add Paramiko logging for log levels below DEBUG
if lgr.getEffectiveLevel() < logging.DEBUG:
    LoggerHelper("paramiko").get_initialized_logger()

from .base import Resource
from ..utils import attrib
from ..utils import command_as_string
from reproman.dochelpers import borrowdoc
from reproman.resource.session import Session
from ..support.exceptions import CommandError

# Silence CryptographyDeprecationWarning's.
# TODO: We should bump the required paramiko version and drop the code below
# once paramiko cuts a release that includes
# <https://github.com/paramiko/paramiko/pull/1379>.
import warnings
warnings.filterwarnings(action="ignore", module=".*paramiko.*")


@attr.s
class SSH(Resource):

    # Generic properties of any Resource
    name = attrib(default=attr.NOTHING)

    # Configurable options for each "instance"
    host = attrib(default=attr.NOTHING, doc="DNS or IP address of server")
    port = attrib(
        doc="Port to connect to on remote host")
    key_filename = attrib(
        doc="Path to SSH private key file")
    user = attrib(
        doc="Username to use to log into remote environment")

    id = attrib()

    type = attrib(default='ssh')  # Resource type

    # Current instance properties, to be set by us, not augmented by user
    status = attrib()
    _connection = attrib()

    def _connection_open(self):
        try:
            self.status = "CONNECTING"
            self._connection.open()
            self.status = "ONLINE"
        except:
            self.status = "CONNECTION ERROR"
            raise

    def connect(self, password=None):
        """Open a connection to the environment resource.

        Parameters
        ----------
        password : string
            We don't allow users to pass in a password via the command line
            but do allow tests to authenticate by passing a password as
            a parameter to this method.
        """
        # Convert key_filename to a list
        # See: https://github.com/ReproNim/reproman/commit/3807f1287c39ea2393bae26803e6da8122ac5cff
        from fabric import Connection
        from paramiko import AuthenticationException
        key_filename = None
        if self.key_filename:
            key_filename = [self.key_filename]

        self._connection = Connection(
            self.host,
            user=self.user,
            port=self.port,
            connect_kwargs={
                'key_filename': key_filename,
                'password': password
            }
        )

        if self.key_filename:
            auth = self.key_filename
        elif password is None:
            auth = "SSH config"
        else:
            auth = "password"

        lgr.debug("SSH connecting to %s@%s:%s, authenticating with %s",
                  self._connection.user, self._connection.host,
                  self._connection.port,  # Fabric defaults to 22.
                  auth)
        try:
            self._connection_open()
        except AuthenticationException:
            password = getpass.getpass(
                prompt="Password for {}: ".format(self.name))
            self._connection = Connection(
                self.host,
                user=self.user,
                port=self.port,
                connect_kwargs={'password': password}
            )
            self._connection_open()

    def create(self):
        """
        Register the SSH connection to the reproman inventory registry.

        Yields
        -------
        dict : config parameters to capture in the inventory file
        """
        if not self.id:
            self.id = str(uuid.uuid4())
        self.status = 'N/A'
        yield {
            'id': self.id,
            'status': self.status,
            'host': self.host,
            'user': self.user,
            'port': self.port,
            'key_filename': self.key_filename,
        }

    def delete(self):
        self._connection = None
        return

    def start(self):
        # Not a SSH feature
        raise NotImplementedError

    def stop(self):
        # Not a SSH feature
        raise NotImplementedError

    def get_session(self, pty=False, shared=None):
        """
        Log into remote environment and get the command line
        """
        if not self._connection:
            self.connect()

        return (PTYSSHSession if pty else SSHSession)(
            connection=self._connection
        )


# Alias SSH class so that it can be discovered by the ResourceManager.
@attr.s
class Ssh(SSH):
    pass


from reproman.resource.session import POSIXSession


@attr.s
class SSHSession(POSIXSession):
    connection = attrib(default=attr.NOTHING)

    @borrowdoc(Session)
    def _execute_command(self, command, env=None, cwd=None, handle_permission_denied=True):
        # TODO -- command_env is not used etc...
        # command_env = self.get_updated_env(env)
<<<<<<< HEAD
        command = self._prefix_command(command, env=env, cwd=cwd,
            with_shell=False)

        try:
            result = self.connection.run(command_as_string(command), hide=True)
        except invoke.exceptions.UnexpectedExit as e:
=======
        from invoke.exceptions import UnexpectedExit
        command = command_as_string(command)
        if env:
            command = ' '.join(['%s=%s' % k for k in env.items()]) \
                      + ' ' + command

        if cwd:
            raise NotImplementedError("implement cwd support")

        try:
            result = self.connection.run(command, hide=True)
        except UnexpectedExit as e:
>>>>>>> c6f12fb4
            if 'permission denied' in e.result.stderr.lower() and handle_permission_denied:
                # Issue warning once
                if not getattr(self, '_use_sudo_warning', False):
                    lgr.warning(
                        "Permission is denied for %s. From now on will use 'sudo' "
                        "in such cases",
                        command
                    )
                    self._use_sudo_warning = True
                return self._execute_command(
                    "sudo " + command,  # there was command_as_string
                    env=env,
                    cwd=cwd,
                    handle_permission_denied=False
                )
            else:
                result = e.result

        if result.return_code not in [0, None]:
            msg = "Failed to run %r. Exit code=%d. out=%s err=%s" \
                  % (command, result.return_code, result.stdout, result.stderr)
            raise CommandError(str(command), msg, result.return_code,
                               result.stdout, result.stderr)
        else:
            lgr.log(8, "Finished running %r with status %s", command,
                    result.return_code)

        return (result.stdout, result.stderr)

    @borrowdoc(Session)
    def put(self, src_path, dest_path, uid=-1, gid=-1):
        dest_path = self._prepare_dest_path(src_path, dest_path, local=False)
        self.connection.put(src_path, dest_path)

        if uid > -1 or gid > -1:
            self.chown(dest_path, uid, gid)

    @borrowdoc(Session)
    def get(self, src_path, dest_path=None, uid=-1, gid=-1):
        dest_path = self._prepare_dest_path(src_path, dest_path)
        self.connection.get(src_path, dest_path)

        if uid > -1 or gid > -1:
            self.chown(dest_path, uid, gid, remote=False)


@attr.s
class PTYSSHSession(SSHSession):
    """Interactive SSH Session"""

    @borrowdoc(Session)
    def open(self):
        lgr.debug("Opening TTY connection via SSH.")
        self.interactive_shell()

    @borrowdoc(Session)
    def close(self):
        # XXX ?
        pass

    def interactive_shell(self):
        """Open an interactive TTY shell.
        """
        self.connection.run('/bin/bash', pty=True)
        print('Exited terminal session.')<|MERGE_RESOLUTION|>--- conflicted
+++ resolved
@@ -179,27 +179,13 @@
     def _execute_command(self, command, env=None, cwd=None, handle_permission_denied=True):
         # TODO -- command_env is not used etc...
         # command_env = self.get_updated_env(env)
-<<<<<<< HEAD
+        from invoke.exceptions import UnexpectedExit
         command = self._prefix_command(command, env=env, cwd=cwd,
             with_shell=False)
 
         try:
             result = self.connection.run(command_as_string(command), hide=True)
-        except invoke.exceptions.UnexpectedExit as e:
-=======
-        from invoke.exceptions import UnexpectedExit
-        command = command_as_string(command)
-        if env:
-            command = ' '.join(['%s=%s' % k for k in env.items()]) \
-                      + ' ' + command
-
-        if cwd:
-            raise NotImplementedError("implement cwd support")
-
-        try:
-            result = self.connection.run(command, hide=True)
         except UnexpectedExit as e:
->>>>>>> c6f12fb4
             if 'permission denied' in e.result.stderr.lower() and handle_permission_denied:
                 # Issue warning once
                 if not getattr(self, '_use_sudo_warning', False):
