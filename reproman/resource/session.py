--- conflicted
+++ resolved
@@ -17,12 +17,10 @@
 import os.path as op
 import re
 from shlex import quote as shlex_quote
-<<<<<<< HEAD
+import subprocess
 from tempfile import NamedTemporaryFile
-=======
-import subprocess
+
 from ..support.exceptions import CommandError
->>>>>>> 214dbea1
 
 from reproman.support.exceptions import SessionRuntimeError
 from reproman.cmd import Runner
