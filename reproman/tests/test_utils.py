# -*- coding: utf-8 -*-
# ex: set sts=4 ts=4 sw=4 noet:
# ## ### ### ### ### ### ### ### ### ### ### ### ### ### ### ### ### ### ### ##
#
#   See COPYING file distributed along with the reproman package for the
#   copyright and license terms.
#
# ## ### ### ### ### ### ### ### ### ### ### ### ### ### ### ### ### ### ### ##
"""Test testing utilities

"""

import os
import pytest
import shutil
import sys
import logging
from unittest.mock import patch

from operator import itemgetter
import os.path as op
from os.path import dirname, normpath, pardir, basename
from os.path import isabs, expandvars, expanduser
from collections import OrderedDict

from ..utils import updated, HashableDict, \
    get_cmd_batch_len, execute_command_batch, \
    cmd_err_filter, join_sequence_of_dicts
from ..utils import parse_kv_list
from os.path import join as opj, abspath, exists
from ..utils import rotree, swallow_outputs, swallow_logs, setup_exceptionhook, md5sum
from ..utils import getpwd, chpwd
from ..utils import auto_repr
from ..utils import find_files
from ..utils import line_profile
from ..utils import cached_property
from ..utils import not_supported_on_windows
from ..utils import file_basename
from ..utils import expandpath, is_explicit_path
from ..utils import assure_unicode
from ..utils import any_re_search
from ..utils import unique
from ..utils import partition
from ..utils import make_tempfile
from ..utils import on_windows
from ..utils import _path_
from ..utils import to_binarystring
from ..utils import to_unicode
from ..utils import generate_unique_name
from ..utils import PathRoot, is_subpath
from ..utils import parse_semantic_version
from ..utils import merge_dicts
<<<<<<< HEAD
from ..utils import write_update
=======
from ..utils import pycache_source
>>>>>>> 17af512a

from .utils import ok_, eq_, assert_false, assert_equal, assert_true

from ..utils import is_unicode
from ..utils import is_binarystring
from ..utils import CommandError
from .utils import assert_cwd_unchanged
from .utils import assert_in
from .utils import ok_file_has_content
from .utils import with_tree
from .utils import with_tempfile
from .skip import mark
from ..utils import assure_dict_from_str, assure_list_from_str
from .utils import ok_generator
from .utils import assert_not_in
from .utils import assert_raises
from .utils import ok_startswith


@with_tempfile(mkdir=True)
def __test_rotree(d):  # TODO: redo without AnnexRepo
    d2 = opj(d, 'd1', 'd2')  # deep nested directory
    f = opj(d2, 'f1')
    os.makedirs(d2)
    with open(f, 'w') as f_:
        f_.write("LOAD")
    with swallow_logs():
        pass # ar = AnnexRepo(d2)
    rotree(d)
    # we shouldn't be able to delete anything UNLESS in "crippled" situation:
    # root, or filesystem is FAT etc
    # Theoretically annex should declare FS as crippled when ran as root, but
    # see http://git-annex.branchable.com/bugs/decides_that_FS_is_crippled_under_cowbuilder___40__symlinks_supported_etc__41__/#comment-60c3cbe2710d6865fb9b7d6e247cd7aa
    # so explicit 'or'
    if not (ar.is_crippled_fs() or (os.getuid() == 0)):
        assert_raises(OSError, os.unlink, f)
        assert_raises(OSError, shutil.rmtree, d)
        # but file should still be accessible
        with open(f) as f_:
            eq_(f_.read(), "LOAD")
    # make it RW
    rotree(d, False)
    os.unlink(f)
    shutil.rmtree(d)


def test_swallow_outputs():
    with swallow_outputs() as cm:
        eq_(cm.out, '')
        sys.stdout.write("out normal")
        sys.stderr.write("out error")
        eq_(cm.out, 'out normal')
        sys.stdout.write(" and more")
        eq_(cm.out, 'out normal and more')  # incremental
        eq_(cm.err, 'out error')
        eq_(cm.err, 'out error')  # the same value if multiple times


def test_swallow_logs():
    lgr = logging.getLogger('reproman')
    with swallow_logs(new_level=9) as cm:
        eq_(cm.out, '')
        lgr.log(8, "very heavy debug")
        eq_(cm.out, '')  # not even visible at level 9
        lgr.log(9, "debug1")
        eq_(cm.out, 'debug1\n')  # not even visible at level 9
        lgr.info("info")
        eq_(cm.out, 'debug1\ninfo\n')  # not even visible at level 9


@pytest.mark.parametrize("interactive", [True, False])
def test_setup_exceptionhook(interactive):
    old_exceptionhook = sys.excepthook

    post_mortem_tb = []

    def our_post_mortem(tb):
        post_mortem_tb.append(tb)

    with patch('sys.excepthook'), \
            patch('reproman.utils.is_interactive', lambda: interactive), \
            patch('pdb.post_mortem', our_post_mortem):
        setup_exceptionhook()
        our_exceptionhook = sys.excepthook
        ok_(old_exceptionhook != our_exceptionhook)
        #out = sys.stdout
        with swallow_logs() as cml, swallow_outputs() as cmo:
            # we need to call our_exceptionhook explicitly b/c nose
            # swallows all Exceptions and hook never gets executed
            try:
                raise RuntimeError
            except Exception as e:  # RuntimeError:
                type_, value_, tb_ = sys.exc_info()
            our_exceptionhook(type_, value_, tb_)
            # Happens under tox environment but not in manually crafted ones -- not yet sure
            # what it is about but --dbg does work with python3 so lettting it skip for now
            pytest.skip("TODO: Not clear why in PY3 calls cleanup if we try to access the beast")
            assert_in('Traceback (most recent call last)', cmo.err)
            assert_in('in test_setup_exceptionhook', cmo.err)
            if interactive:
                assert_equal(post_mortem_tb[0], tb_)
            else:
                assert_equal(post_mortem_tb, [])
                # assert_in('We cannot setup exception hook', cml.out)

    eq_(old_exceptionhook, sys.excepthook)


def test_md5sum():
    # just a smoke (encoding/decoding) test for md5sum
    _ = md5sum(__file__)


# archives support in with_tree disabled in reproman's copy
# @with_tree([('1.tar.gz', (('1 f.txt', '1 f load'),))])
# def test_md5sum_archive(d):
#     # just a smoke (encoding/decoding) test for md5sum
#     _ = md5sum(opj(d, '1.tar.gz'))

def test_updated():
    d = {}
    eq_(updated(d, {1: 2}), {1: 2})
    eq_(d, {})

    d = {'a': 'b'}
    eq_(updated(d, ((0, 1), (2, 3))), {0: 1, 'a': 'b', 2: 3})
    eq_(d, {'a': 'b'})

    # and that it would maintain the type
    d = OrderedDict(((99, 0), ('z', 0), ('a', 0)))
    d_ = updated(d, {0: 1})
    ok_(isinstance(d_, OrderedDict))
    eq_(d_, OrderedDict(((99, 0), ('z', 0), ('a', 0), (0, 1))))


def test_get_local_file_url_windows():
    pytest.skip("TODO")


@assert_cwd_unchanged
def test_getpwd_basic():
    pwd = getpwd()
    ok_(isabs(pwd))
    eq_(os.getcwd(), abspath(pwd))

    # that we do not chdir anywhere if None provided
    with patch('os.chdir') as oschdir:
        with chpwd(None):
            eq_(getpwd(), pwd)
        assert_false(oschdir.called)


@mark.skipif_on_windows
@with_tempfile(mkdir=True)
@assert_cwd_unchanged
def test_getpwd_symlink(tdir=None):
    sdir = opj(tdir, 's1')
    pwd_orig = getpwd()
    os.symlink('.', sdir)
    s1dir = opj(sdir, 's1')
    s2dir = opj(sdir, 's2')
    try:
        chpwd(sdir)
        pwd = getpwd()
        eq_(pwd, sdir)
        chpwd('s1')
        eq_(getpwd(), s1dir)
        chpwd('.')
        eq_(getpwd(), s1dir)
        chpwd('..')
        eq_(getpwd(), sdir)
    finally:
        chpwd(pwd_orig)

    # test context handler way of use
    with chpwd(s1dir):
        eq_(getpwd(), s1dir)
    eq_(getpwd(), pwd_orig)

    assert_false(exists(s2dir))
    with pytest.raises(OSError):
        with chpwd(s2dir):
            pass
    with chpwd(s2dir, mkdir=True):
        ok_(exists(s2dir))
        eq_(getpwd(), s2dir)


def test_auto_repr():

    class withoutrepr:
        def __init__(self):
            self.a = "does not matter"

    @auto_repr
    class buga:
        def __init__(self):
            self.a = 1
            self.b = list(range(100))
            self.c = withoutrepr()
            self._c = "protect me"

        def some(self):
            return "some"

    assert_equal(repr(buga()), "buga(a=1, b=<<[0, 1, 2, 3, 4, 5, 6, ...>>, c=<withoutrepr>)")
    assert_equal(buga().some(), "some")


def test_assure_list_from_str():
    assert_equal(assure_list_from_str(''), None)
    assert_equal(assure_list_from_str([]), None)
    assert_equal(assure_list_from_str('somestring'), ['somestring'])
    assert_equal(assure_list_from_str('some\nmultiline\nstring'), ['some', 'multiline', 'string'])
    assert_equal(assure_list_from_str(['something']), ['something'])
    assert_equal(assure_list_from_str(['a', 'listof', 'stuff']), ['a', 'listof', 'stuff'])


def test_assure_dict_from_str():
    assert_equal(assure_dict_from_str(''), None)
    assert_equal(assure_dict_from_str({}), None)
    assert_equal(assure_dict_from_str(
            '__ac_name={user}\n__ac_password={password}\nsubmit=Log in\ncookies_enabled='), dict(
             __ac_name='{user}', __ac_password='{password}', cookies_enabled='', submit='Log in'))
    assert_equal(assure_dict_from_str(
        dict(__ac_name='{user}', __ac_password='{password}', cookies_enabled='', submit='Log in')), dict(
             __ac_name='{user}', __ac_password='{password}', cookies_enabled='', submit='Log in'))


def test_any_re_search():
    assert_true(any_re_search('a', 'a'))
    assert_true(any_re_search('a', 'bab'))
    assert_false(any_re_search('^a', 'bab'))
    assert_true(any_re_search(['b', '.ab'], 'bab'))
    assert_false(any_re_search(['^b', 'bab'], 'ab'))


def test_find_files():
    tests_dir = dirname(__file__)
    proj_dir = normpath(opj(dirname(__file__), pardir))

    ff = find_files('.*', proj_dir)
    ok_generator(ff)
    files = list(ff)
    assert(len(files) > 10)  # we have more than 10 test files here
    assert_in(opj(tests_dir, 'test_utils.py'), files)
    # and no directories should be mentioned
    assert_not_in(tests_dir, files)

    ff2 = find_files('.*', proj_dir, dirs=True)
    files2 = list(ff2)
    assert_in(opj(tests_dir, 'test_utils.py'), files2)
    assert_in(tests_dir, files2)

    # now actually matching the path
    ff3 = find_files('.*/test_.*\.py$', proj_dir, dirs=True)
    files3 = list(ff3)
    assert_in(opj(tests_dir, 'test_utils.py'), files3)
    assert_not_in(tests_dir, files3)
    for f in files3:
        ok_startswith(basename(f), 'test_')

@with_tree(tree={
    '.git': {
        '1': '2'
    },
    'd1': {
        '.git': 'possibly a link from submodule'
    },
    'git': 'just a file'
})
def test_find_files_exclude_vcs(repo=None):
    ff = find_files('.*', repo, dirs=True)
    files = list(ff)
    assert_equal({basename(f) for f in files}, {'d1', 'git'})
    assert_not_in(opj(repo, '.git'), files)

    ff = find_files('.*', repo, dirs=True, exclude_vcs=False)
    files = list(ff)
    assert_equal({basename(f) for f in files}, {'d1', 'git', '.git', '1'})
    assert_in(opj(repo, '.git'), files)


def test_not_supported_on_windows():
    with patch('reproman.utils.on_windows', True):
        assert_raises(NotImplementedError, not_supported_on_windows)
        assert_raises(NotImplementedError, not_supported_on_windows, "msg")

    with patch('reproman.utils.on_windows', False):
        assert_equal(not_supported_on_windows(), None)
        assert_equal(not_supported_on_windows("msg"), None)


def test_file_basename():
    eq_(file_basename('1'), '1')
    eq_(file_basename('d1/1'), '1')
    eq_(file_basename('/d1/1'), '1')
    eq_(file_basename('1.'), '1.')
    eq_(file_basename('1.tar.gz'), '1')
    eq_(file_basename('1.Tar.gz'), '1')
    eq_(file_basename('1._bak.gz'), '1')
    eq_(file_basename('1.tar.gz', return_ext=True), ('1', 'tar.gz'))
    eq_(file_basename('/tmp/1.tar.gz'), '1')
    eq_(file_basename('/tmp/1.longish.gz'), '1.longish')
    eq_(file_basename('1_R1.1.1.tar.gz'), '1_R1.1.1')
    eq_(file_basename('ds202_R1.1.1.tgz'), 'ds202_R1.1.1')


def test_expandpath():
    eq_(expandpath("some", False), expanduser('some'))
    eq_(expandpath("some", False), expandvars('some'))
    assert_true(isabs(expandpath('some')))
    # this may have to go because of platform issues
    eq_(expandpath("$HOME"), expanduser('~'))


def test_is_explicit_path():
    # by default expanded paths are absolute, hence explicit
    assert_true(is_explicit_path(expandpath('~')))
    assert_false(is_explicit_path("here"))


def test_make_tempfile():
    # check if mkdir, content conflict caught
    with pytest.raises(ValueError):
        with make_tempfile(content="blah", mkdir=True):  # pragma: no cover
            pass


def test_unique():
    eq_(unique(range(3)), [0, 1, 2])
    eq_(unique((1, 0, 1, 3, 2, 0, 1)), [1, 0, 3, 2])
    eq_(unique([]), [])
    eq_(unique([(1, 2), (1,), (1, 2), (0, 3)]), [(1, 2), (1,), (0, 3)])

    # with a key now
    eq_(unique([(1, 2), (1,), (1, 2), (0, 3)], key=itemgetter(0)), [(1, 2), (0, 3)])
    eq_(unique([(1, 2), (1, 3), (1, 2), (0, 3)], key=itemgetter(1)), [(1, 2), (1, 3)])


def test_partition():
    def fn(*args, **kwargs):
        left, right = partition(*args, **kwargs)
        return list(left), list(right)

    eq_(fn([False, True, False]),
        ([False, False], [True]))

    eq_(fn([1, 5, 4, 10], lambda x: x > 4),
        ([1, 4], [5, 10]))

    eq_(fn([1, 5, 4, 10], lambda x: x < 0),
        ([1, 5, 4, 10], []))


def test_path_():
    eq_(_path_('a'), 'a')
    if on_windows:
        eq_(_path_('a/b'), r'a\b')
    else:
        p = 'a/b/c'
        assert(_path_(p) is p)  # nothing is done to it whatsoever


def test_assure_unicode():
    ok_(isinstance(assure_unicode("m"), str))
    ok_(isinstance(assure_unicode('grandchild_äöü東'), str))
    ok_(isinstance(assure_unicode(u'grandchild_äöü東'), str))
    eq_(assure_unicode('grandchild_äöü東'), u'grandchild_äöü東')
    # now, non-utf8
    # Decoding could be deduced with high confidence when the string is
    # really encoded in that codepage
    mom_koi8r = u"мама".encode('koi8-r')
    eq_(assure_unicode(mom_koi8r), u"мама")
    eq_(assure_unicode(mom_koi8r, confidence=0.9), u"мама")
    mom_iso8859 = u'mamá'.encode('iso-8859-1')
    eq_(assure_unicode(mom_iso8859), u'mamá')
    eq_(assure_unicode(mom_iso8859, confidence=0.5), u'mamá')
    # but when we mix, it does still guess something allowing to decode:
    mixedin = mom_koi8r + u'東'.encode('iso2022_jp') + u'東'.encode('utf-8')
    ok_(isinstance(assure_unicode(mixedin), str))
    # but should fail if we request high confidence result:
    with assert_raises(ValueError):
        assure_unicode(mixedin, confidence=0.9)
    # For other, non string values, actually just returns original value
    # TODO: RF to actually "assure" or fail??  For now hardcoding that assumption
    assert assure_unicode(1) is 1


def test_unicode_and_binary_conversion():
    s = "Test String"
    s_unicode = to_unicode(s)
    s_binary = to_binarystring(s)
    assert (is_unicode(s_unicode))
    assert (not(is_binarystring(s_unicode)))
    assert (is_binarystring(s_binary))
    assert (not(is_unicode(s_binary)))


def test_generate_unique_set():
    names = set()
    n = generate_unique_name("test_%d", names)
    assert(n == "test_0")
    names.add(n)
    n = generate_unique_name("test_%d", names)
    assert(n == "test_1")


def test_hashable_dict():
    key_a = HashableDict({"a": 1, "b": "test"})
    key_b = HashableDict({"a": 1, "b": "test"})
    key_c = HashableDict({"a": "dog", "b": "boo"})
    d = dict()
    d[key_a] = 1
    assert(key_b in d)
    assert(key_c not in d)


def test_cmd_err_filter():
    my_filter = cmd_err_filter("testing")
    assert my_filter(CommandError("", "", None, "", "testing"))
    assert not my_filter(CommandError("", "", None, "", "failure"))
    assert not my_filter(ValueError("not CommandError"))


def test_join_sequence_of_dicts():
    assert join_sequence_of_dicts(({"a": 1, "b": 2}, {"c": 3}, {"d": 4})) == \
           {"a": 1, "b": 2, "c": 3, "d": 4}
    with pytest.raises(RuntimeError):
        join_sequence_of_dicts(({"a": 1, "b": 2}, {"b": 3}, {"d": 4}))


def test_get_cmd_batch_len_empty():
    with pytest.raises(ValueError) as cm:
        get_cmd_batch_len([], 10)
    cm.match("Cannot batch")


def test_execute_command_batch():
    # Create a dummy session that can possibly raise a ValueError
    class DummySession(object):
        def execute_command(self, cmd):
            if cmd[0] == "ValueError":
                raise ValueError
            else:
                return (str(len(cmd)), None)
    session = DummySession()
    # First let's do a simple test to count the args
    args = list(map(str, range(1, 101)))
    cmd_gen = execute_command_batch(session, [], args, None)
    for (out, _, _) in cmd_gen:
        assert out == "100"
    # Now let's raise an exception but not list it as handled
    cmd_gen = execute_command_batch(session, ["ValueError"], args, None)
    with pytest.raises(ValueError):
        list(cmd_gen)
    # Now let's raise an exception
    cmd_gen = execute_command_batch(session, ["ValueError"], args,
                                    lambda x: isinstance(x, ValueError))
    for (_, _, err) in cmd_gen:
        assert isinstance(err, ValueError)


def test_pathroot():
    proot = PathRoot(lambda s: s.endswith("root"))
    assert proot("") is None
    assert proot("/") is None
    assert proot("/not_a_r_oot") is None
    assert proot("/root") == "/root"
    assert proot("/root/a_root_it_is_not") == "/root"
    assert proot("/root/x/child_root") == "/root/x/child_root"


def test_is_subpath(tmpdir):
    tmpdir = str(tmpdir)

    assert is_subpath("a/b", "a")
    assert not is_subpath("b", "a/b")

    # Partial matches in the parent directory are not false positives.
    assert not is_subpath("abc/b", "a")

    assert is_subpath("/tmp/a", "/tmp")
    assert is_subpath("/tmp/a/b/c", "/tmp")
    assert is_subpath("/tmp/a/b/c", "/tmp")
    assert not is_subpath("/tmp", "/tmp/a/b/c")
    # Same path is considered a "subpath".
    assert is_subpath("/tmp", "/tmp")
    # Trailing slashes don't matter.
    assert is_subpath("/tmp/", "/tmp")


def test_parse_semantic_version():
    for version, expected in [("1.2.3", ("1", "2", "3", "")),
                              ("12.2.33", ("12", "2", "33", "")),
                              ("1.2.3.rc1", ("1", "2", "3", ".rc1")),
                              ("1.2.3-blah", ("1", "2", "3", "-blah"))]:
        assert parse_semantic_version(version) == expected

    with pytest.raises(ValueError):
        parse_semantic_version("X.Y.Z")
    with pytest.raises(ValueError):
        parse_semantic_version("1.2")


def test_merge_dicts():
    assert merge_dicts([]) == {}
    assert merge_dicts([{1: 1}]) == {1: 1}
    assert merge_dicts([{1: 1}, {2: 2}]) == {1: 1, 2: 2}
    assert merge_dicts([{1: 1}, {2: 2}, {1: 3}]) == {1: 3, 2: 2}
    assert merge_dicts(iter([{1: 1}, {2: 2}, {1: 3}])) == {1: 3, 2: 2}
    assert merge_dicts([{1: 1}, {2: 2}, {1: 3}]) == {1: 3, 2: 2}


<<<<<<< HEAD
def test_parse_backend_parameters():
    for value, expected in [(["a=b"], {"a": "b"}),
                            (["a="], {"a": ""}),
                            (["a=c=d"], {"a": "c=d"}),
                            (["a-b=c d"], {"a-b": "c d"}),
                            ({"a": "c=d"}, {"a": "c=d"})]:
        assert parse_kv_list(value) == expected

    # We leave any mapping be, including not converting an empty mapping to an
    # empty dict.
    assert isinstance(parse_kv_list(OrderedDict({})),
                      OrderedDict)


@pytest.mark.parametrize("value", [None, False, [], "x"])
def test_cached_property(value):
    class C(object):
        val = value

        @property
        @cached_property
        def prop(self):
            return self.val

    c = C()
    assert c.prop == value
    c.val = "changed"
    assert c.prop == value

    c = C()
    c.val = "other-instance"
    assert c.prop == "other-instance"


def test_write_update(tmpdir):
    path = str(tmpdir)
    foo = op.join(path, "adir", "foo")
    assert not op.exists(foo)
    write_update(foo, "ok")
    ok_file_has_content(foo, "ok")

    with swallow_logs(new_level=logging.DEBUG) as log:
        write_update(foo, "ok")
        assert "matching content" in log.out

    write_update(foo, "rewrite")
    ok_file_has_content(foo, "rewrite")
=======
@pytest.mark.parametrize(
    "case",
    [{"label": "full-py2",
      "value": "/tmp/a/b/c/d.pyc",
      "expected": "/tmp/a/b/c/d.py"},
     {"label": "full",
      "value": "/tmp/a/b/c/__pycache__/d.cpython-35.pyc",
      "expected": "/tmp/a/b/c/d.py"},
     {"label": "relative-py2",
      "value": "d.pyc",
      "expected": "d.py"},
     {"label": "relative-py2-pyo",
      "value": "d.pyo",
      "expected": "d.py"},
     {"label": "relative",
      "value": "__pycache__/d.cpython-35.pyc",
      "expected": "d.py"},
     {"label": "relative-pyo",
      "value": "__pycache__/d.cpython-35.opt-1.pyc",
      "expected": "d.py"},
     {"label": "not pyc",
      "value": "not a pycache",
      "expected": None},
     {"label": "empty",
      "value": "",
      "expected": None}],
    ids=itemgetter("label"))
def test_pycache_source(case):
    assert pycache_source(case["value"]) == case["expected"]
>>>>>>> 17af512a


def test_line_profile():
    pytest.importorskip("line_profiler")

    @line_profile
    def f(j):
        i = j + 1  # xyz
        return i

    with swallow_outputs() as cmo:
        assert_equal(f(3), 4)
        assert_equal(cmo.err, '')
        assert_in('i = j + 1  # xyz', cmo.out)

# NOTE: test_line_profile must be the last one in the file
#       since line_profiler obscures the coverage reports.
#       So add any new test above it<|MERGE_RESOLUTION|>--- conflicted
+++ resolved
@@ -50,11 +50,8 @@
 from ..utils import PathRoot, is_subpath
 from ..utils import parse_semantic_version
 from ..utils import merge_dicts
-<<<<<<< HEAD
 from ..utils import write_update
-=======
 from ..utils import pycache_source
->>>>>>> 17af512a
 
 from .utils import ok_, eq_, assert_false, assert_equal, assert_true
 
@@ -569,7 +566,6 @@
     assert merge_dicts([{1: 1}, {2: 2}, {1: 3}]) == {1: 3, 2: 2}
 
 
-<<<<<<< HEAD
 def test_parse_backend_parameters():
     for value, expected in [(["a=b"], {"a": "b"}),
                             (["a="], {"a": ""}),
@@ -617,7 +613,8 @@
 
     write_update(foo, "rewrite")
     ok_file_has_content(foo, "rewrite")
-=======
+
+
 @pytest.mark.parametrize(
     "case",
     [{"label": "full-py2",
@@ -647,7 +644,6 @@
     ids=itemgetter("label"))
 def test_pycache_source(case):
     assert pycache_source(case["value"]) == case["expected"]
->>>>>>> 17af512a
 
 
 def test_line_profile():
