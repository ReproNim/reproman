--- conflicted
+++ resolved
@@ -45,12 +45,8 @@
 
 import pytest
 
-<<<<<<< HEAD
 from reproman.cmd import Runner
-from reproman.resource.docker_container import DockerContainer
 from reproman.support.exceptions import CommandError
-=======
->>>>>>> c6dc43f0
 from reproman.support.external_versions import external_versions
 from reproman.utils import on_windows as _on_windows
 
@@ -65,7 +61,10 @@
             not external_versions["cmd:apt-cache"])
 
 
-<<<<<<< HEAD
+def no_aws_dependencies():
+    return "boto3 not installed", not external_versions["boto3"]
+
+
 def no_condor():
     def is_running():
         try:
@@ -81,9 +80,6 @@
 def no_datalad():
     return ("datalad not available",
             not external_versions["cmd:datalad"])
-=======
-def no_aws_dependencies():
-    return "boto3 not installed", not external_versions["boto3"]
 
 
 def no_docker_dependencies():
@@ -93,7 +89,6 @@
             missing_deps.append(dep)
     msg = "missing dependencies: {}".format(", ".join(missing_deps))
     return msg, missing_deps
->>>>>>> c6dc43f0
 
 
 def no_docker_engine():
@@ -138,13 +133,10 @@
 
 CONDITION_FNS = [
     no_apt_cache,
-<<<<<<< HEAD
+    no_aws_dependencies,
     no_condor,
     no_datalad,
-=======
-    no_aws_dependencies,
     no_docker_dependencies,
->>>>>>> c6dc43f0
     no_docker_engine,
     no_network,
     no_singularity,
