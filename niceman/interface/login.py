# emacs: -*- mode: python; py-indent-offset: 4; tab-width: 4; indent-tabs-mode: nil; coding: utf-8 -*-
# ex: set sts=4 ts=4 sw=4 noet:
# ## ### ### ### ### ### ### ### ### ### ### ### ### ### ### ### ### ### ### ##
#
#   See COPYING file distributed along with the niceman package for the
#   copyright and license terms.
#
# ## ### ### ### ### ### ### ### ### ### ### ### ### ### ### ### ### ### ### ##
"""Helper utility to delete an environment
"""

__docformat__ = 'restructuredtext'

import re

from .base import Interface, backend_help, backend_set_config
import niceman.interface.base # Needed for test patching
from ..support.param import Parameter
from ..support.constraints import EnsureStr
from ..resource import ResourceManager

from logging import getLogger
lgr = getLogger('niceman.api.login')


class Login(Interface):
    """Log into a computation environment

    Examples
    --------

      $ niceman login --resource=my-resource --config=niceman.cfg

    """

    _params_ = dict(
        resource=Parameter(
            args=("-r", "--resource"),
            doc="""Name of the resource to consider. To see
            available resource, run the command 'niceman ls'""",
            constraints=EnsureStr(),
        ),
        # XXX reenable when we support working with multiple instances at once
        # resource_type=Parameter(
        #     args=("-t", "--resource-type"),
        #     doc="""Resource type to work on""",
        #     constraints=EnsureStr(),
        # ),
        resource_id=Parameter(
            args=("-id", "--resource-id",),
            doc="ID of the environment container",
            # constraints=EnsureStr(),
        ),
        # TODO: should be moved into generic API
        config=Parameter(
            args=("-c", "--config",),
            doc="path to niceman configuration file",
            metavar='CONFIG',
            # constraints=EnsureStr(),
        ),
        backend=Parameter(
            args=("-b", "--backend"),
            nargs="+",
            doc=backend_help()
        ),
    )

    @staticmethod
<<<<<<< HEAD
    def __call__(resource=None, resource_name=None, resource_id=None, config=None):
=======
    def __call__(resource, backend, resource_id=None, config=None):
>>>>>>> 3acae714
        from niceman.ui import ui
        if not resource and not resource_id:
            resource = ui.question(
                "Enter a resource name",
                error_message="Missing resource name"
            )

<<<<<<< HEAD
        # Instantiate the resources manager
        manager = ResourceManager(config)
        # Get corresponding known resource
        env_resource = manager.get_resource(resource, name=resource, id_=resource_id)
        # Connect to resource environment
        env_resource.connect()
        env_resource.login()
=======
        # Get configuration and environment inventory
        # TODO: this one would ask for resource type whenever it is not found
        #       why should we???
        # TODO:  config too bad of a name here -- revert back to resource_info?
        config, inventory = ResourceManager.get_resource_info(config, resource, resource_id)

        # Connect to resource environment
        env_resource = ResourceManager.factory(config)

        # Set resource properties to any backend specific command line arguments.
        if backend:
            config = backend_set_config(backend, env_resource, config)

        env_resource.connect()

        if not env_resource.id:
            raise ValueError("No resource found given the info %s" % str(config))

        with env_resource.get_session(pty=True):
            pass
>>>>>>> 3acae714
<|MERGE_RESOLUTION|>--- conflicted
+++ resolved
@@ -66,11 +66,7 @@
     )
 
     @staticmethod
-<<<<<<< HEAD
     def __call__(resource=None, resource_name=None, resource_id=None, config=None):
-=======
-    def __call__(resource, backend, resource_id=None, config=None):
->>>>>>> 3acae714
         from niceman.ui import ui
         if not resource and not resource_id:
             resource = ui.question(
@@ -78,33 +74,10 @@
                 error_message="Missing resource name"
             )
 
-<<<<<<< HEAD
         # Instantiate the resources manager
         manager = ResourceManager(config)
         # Get corresponding known resource
         env_resource = manager.get_resource(resource, name=resource, id_=resource_id)
         # Connect to resource environment
         env_resource.connect()
-        env_resource.login()
-=======
-        # Get configuration and environment inventory
-        # TODO: this one would ask for resource type whenever it is not found
-        #       why should we???
-        # TODO:  config too bad of a name here -- revert back to resource_info?
-        config, inventory = ResourceManager.get_resource_info(config, resource, resource_id)
-
-        # Connect to resource environment
-        env_resource = ResourceManager.factory(config)
-
-        # Set resource properties to any backend specific command line arguments.
-        if backend:
-            config = backend_set_config(backend, env_resource, config)
-
-        env_resource.connect()
-
-        if not env_resource.id:
-            raise ValueError("No resource found given the info %s" % str(config))
-
-        with env_resource.get_session(pty=True):
-            pass
->>>>>>> 3acae714
+        env_resource.login()