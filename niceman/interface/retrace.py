--- conflicted
+++ resolved
@@ -56,14 +56,9 @@
     )
 
     @staticmethod
-<<<<<<< HEAD
-    def __call__(spec):
+    def __call__(path=None, spec=None, output_file=None):
         # heavy import -- should be delayed until actually used
         from ..retrace import rpzutil
-        if not spec:
-            raise InsufficientArgumentsError("Need at least a single --spec")
-=======
-    def __call__(path=None, spec=None, output_file=None):
 
         if not (spec or path):
             raise InsufficientArgumentsError("Need at least a single --spec or a file")
@@ -73,7 +68,6 @@
             input_config = rpzutil.read_reprozip_yaml(spec)
         else:
             input_config = {}
->>>>>>> b6bcdb58
 
         config = rpzutil.identify_packages(input_config, path)
         rpzutil.write_config(output_file or sys.stdout, config)