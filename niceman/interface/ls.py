--- conflicted
+++ resolved
@@ -80,7 +80,6 @@
             resource = manager.get_resource(name=name)
             if name.startswith('_'):
                 continue
-<<<<<<< HEAD
             # XXX(yoh): why do we need a config here?  I guess to update some
             #   config settings which aren't recorded in the "inventory".  But
             #   all that should be done by the manager imho
@@ -101,17 +100,7 @@
             #     lgr.error("Failed to create an instance from config: %s",
             #               exc_str(e))
             #     continue
-=======
 
-            # if refresh:
-            inventory_resource = inventory[name]
-            try:
-                config = dict(cm.items(inventory_resource['type'].split('-')[0]))
-            except NoSectionError:
-                config = {}
-            config.update(inventory_resource)
-            env_resource = ResourceManager.factory(config)
->>>>>>> d4bdac76
             try:
                 if refresh:
                     try:
