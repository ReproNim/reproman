--- conflicted
+++ resolved
@@ -23,14 +23,8 @@
 
 import logging
 
-<<<<<<< HEAD
-=======
-import re
-
 import requests
 
-# Pick a conservative max command-line
->>>>>>> d2132a5c
 from niceman.support.distributions.debian import \
     parse_apt_cache_show_pkgs_output, parse_apt_cache_policy_pkgs_output, \
     parse_apt_cache_policy_source_info, get_apt_release_file_names, \
