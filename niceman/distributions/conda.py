# emacs: -*- mode: python; py-indent-offset: 4; tab-width: 4; indent-tabs-mode: nil -*-
# ex: set sts=4 ts=4 sw=4 noet:
# ## ### ### ### ### ### ### ### ### ### ### ### ### ### ### ### ### ### ### ##
#
#   See COPYING file distributed along with the niceman package for the
#   copyright and license terms.
#
# ## ### ### ### ### ### ### ### ### ### ### ### ### ### ### ### ### ### ### ##
"""Orchestrator sub-class to provide management of the localhost environment."""
import json
import os
from collections import defaultdict

import attr
import yaml

from niceman.distributions import Distribution, piputils
from niceman.dochelpers import exc_str
from niceman.utils import PathRoot, is_subpath

from .base import SpecObject
from .base import DistributionTracer
from .base import Package
from .base import TypedList


import logging
lgr = logging.getLogger('niceman.distributions.conda')


def get_conda_platform_from_python(py_platform):
    """
    Converts a python platform string to a corresponding conda platform

    Parameters
    ----------
    py_platform : str
        The python platform string

    Returns
    -------
    str
        The conda platform string

    """
    # Provides the conda platform mapping from conda/models/enum.py
    # Note that these are python prefixes (both 'linux2' and 'linux' from
    # python map to 'linux' in conda.)
    python_to_conda_platform_map = {
        'darwin': 'osx',
        'linux': 'linux',
        'openbsd': 'openbsd',
        'win': 'win',
        'zos': 'zos',
    }
    for k in python_to_conda_platform_map:
        if py_platform.startswith(k):
            return python_to_conda_platform_map[k]
    return None

@attr.s
class CondaPackage(Package):
    name = attr.ib()
<<<<<<< HEAD
    installer = attr.ib()  # ask Bucc, probably conda vs pip
    version = attr.ib()
    build = attr.ib()
    channel_name = attr.ib()
    size = attr.ib()
    md5 = attr.ib()
    url = attr.ib()
=======
    installer = attr.ib(default=None)
    version = attr.ib(default=None)
    build = attr.ib(default=None)
    channel_name = attr.ib(default=None)
    size = attr.ib(default=None)
    md5 = attr.ib(default=None)
    url = attr.ib(default=None)
>>>>>>> 0b036252
    location = attr.ib(default=None)
    editable = attr.ib(default=False)
    files = attr.ib(default=attr.Factory(list))

    _cmp_fields = ('name', 'build')

@attr.s
class CondaChannel(SpecObject):
    name = attr.ib()
    url = attr.ib(default=None)


@attr.s
class CondaEnvironment(SpecObject):
    name = attr.ib()
    path = attr.ib(default=None)
    packages = TypedList(CondaPackage)
    channels = TypedList(CondaChannel)


# ~/anaconda
#
# ~/anaconda3
@attr.s
class CondaDistribution(Distribution):
    """
    Class to provide Conda package management.
    """
    path = attr.ib(default=None)
    conda_version = attr.ib(default=None)
    python_version = attr.ib(default=None)
    platform = attr.ib(default=None)
    environments = TypedList(CondaEnvironment)

    _cmp_field = ('path',)

    def initiate(self, environment):
        """
        Perform any initialization commands needed in the environment.

        Parameters
        ----------
        environment : object
            The Environment sub-class object.
        """
        return

    def install_packages(self, session=None):
        """
        Install the packages associated to this distribution by the provenance
        into the environment environment.

        Parameters
        ----------
        session : object
            Environment sub-class instance.
        """

        # TODO: Need to figure out a graceful way to install conda before we can install packages here.
        # for package in self.provenance['packages']:
        #     session.add_command(['conda',
        #                            'install',
        #                            package['name']])
        return


class CondaTracer(DistributionTracer):
    """conda distributions tracer
    """

    def _init(self):
        self._get_conda_env_path = PathRoot(self._is_conda_env_path)
        self._get_conda_root_path = PathRoot(self._is_conda_root_path)

    def _get_packagefields_for_files(self, files):
        raise NotImplementedError("TODO")

    def _create_package(self, *fields):
        raise NotImplementedError("TODO")

    def _get_conda_meta_files(self, conda_path):
        try:
            out, _ = self._session.execute_command(
                'ls %s/conda-meta/*.json'
                % conda_path
            )
            return iter(out.splitlines())
        except Exception as exc:  # Empty conda environment (unusual situation)
            lgr.warning("Could not retrieve conda-meta files in path %s: %s",
                        conda_path, exc_str(exc))
            return iter(())

    def _get_conda_package_details(self, conda_path):
        packages = {}
        file_to_package_map = {}
        for meta_file in self._get_conda_meta_files(conda_path):
            try:
                out, err = self._session.execute_command(
                    'cat %s' % meta_file
                )
                details = json.loads(out)
#                print meta_file
#                print(json.dumps(details, indent=4))
                if "name" in details:
                    lgr.debug("Found conda package %s", details["name"])
                    # Packages are recorded in the conda environment as
                    # name=version=build
                    conda_package_name = \
                        ("%s=%s=%s" % (details["name"], details["version"],
                                       details["build"]))
                    packages[conda_package_name] = details
                    # Now map the package files to the package
                    for f in details["files"]:
                        full_path = os.path.normpath(
                            os.path.join(conda_path, f))
                        file_to_package_map[full_path] = conda_package_name
            except Exception as exc:
                lgr.warning("Could not retrieve conda info in path %s: %s",
                            conda_path,
                            exc_str(exc))

        return packages, file_to_package_map

    def _get_conda_pip_package_details(self, env_export, conda_path):
        dependencies = env_export.get("dependencies", [])

        # If there are pip dependencies, they'll be listed under a
        # {"pip": [...]} entry.
        pip_pkgs = []
        for dep in dependencies:
            if isinstance(dep, dict) and "pip" in dep:
                # Pip packages are recorded in conda exports as "name (loc)",
                # "name==version" or "name (loc)==version".
                pip_pkgs = [p.split("=")[0].split(" ")[0] for p in dep["pip"]]
                break

        if not pip_pkgs:
            return {}, {}

        pip = conda_path + "/bin/pip"
        packages, file_to_package_map = piputils.get_package_details(
            self._session, pip, pip_pkgs)
        for entry in packages.values():
            entry["installer"] = "pip"
        return packages, file_to_package_map

    def _get_conda_env_export(self, root_prefix, conda_path):
        export = {}
        try:
            # NOTE: We need to call conda-env directly.  Conda has problems
            # calling conda-env without a PATH being set...
            out, err = self._session.execute_command(
                '%s/bin/conda-env export -p %s'
                % (root_prefix, conda_path)
            )
            export = yaml.load(out)
        except Exception as exc:
            if "unrecognized arguments: -p" in exc_str(exc):
                lgr.warning("Could not retrieve conda environment "
                            "export from path %s: "
                            "Please use Conda 4.3.19 or greater",
                            conda_path)
            else:
                lgr.warning("Could not retrieve conda environment "
                            "export from path %s: %s", conda_path,
                            exc_str(exc))
        return export

    def _get_conda_info(self, conda_path):
        details = {}
        try:
            out, err = self._session.execute_command(
                '%s/bin/conda info --json'
                % conda_path
            )
            details = json.loads(out)
        except Exception as exc:
            lgr.warning("Could not retrieve conda info in path %s: %s",
                        conda_path, exc_str(exc))
        return details

    def _is_conda_env_path(self, path):
        return self._session.exists('%s/conda-meta' % path)

    def _is_conda_root_path(self, path):
        return all(map(self._session.exists, ('%s/%s' % (path, d) for d in
                                              ('bin', 'envs', 'conda-meta'))))

    def identify_distributions(self, paths):
        conda_paths = set()
        root_to_envs = defaultdict(list)
        # Start with all paths being set as unknown
        unknown_files = set(paths)
        # Track count of found packages and files
        found_package_count = 0
        total_file_count = len(unknown_files)

        # First, loop through all the files and identify conda paths
        for path in paths:
            conda_path = self._get_conda_env_path(path)
            if conda_path:
                if conda_path not in conda_paths:
                    conda_paths.add(conda_path)

        # Loop through conda_paths, find packages and create the
        # environments
        for idx, conda_path in enumerate(conda_paths):
            # Start with an empty channels list
            channels = []
            found_channel_names = set()

            # Find the root path for the environment
            root_path = self._get_conda_root_path(conda_path)
            if not root_path:
                lgr.warning("Could not find root path for conda environment %s"
                            % conda_path)
                continue
            # Retrieve the environment details
            env_export = self._get_conda_env_export(
               root_path, conda_path)
            (conda_package_details, file_to_pkg) = \
                self._get_conda_package_details(conda_path)
            (conda_pip_package_details, file_to_pip_pkg) = \
                self._get_conda_pip_package_details(env_export, conda_path)
            # Join our conda and pip packages
            conda_package_details.update(conda_pip_package_details)
            file_to_pkg.update(file_to_pip_pkg)

            # Initialize a map from packages to files that defaults to []
            pkg_to_found_files = defaultdict(list)

            # Get the conda path prefix to calculate relative paths
            path_prefix = conda_path + os.path.sep
            # Loop through unknown files, assigning them to packages if found
            for path in set(unknown_files):  # Clone the set
                if path in file_to_pkg:
                    # The file was found so remove from unknown file set
                    unknown_files.remove(path)
                    # Make relative paths if it is begins with the conda path
                    if path.startswith(path_prefix):
                        rel_path = path[len(path_prefix):]
                    else:
                        rel_path = path
                    # And add to the package
                    pkg_to_found_files[file_to_pkg[path]].append(rel_path)

            packages = []
            # Create the packages in the environment
            for package_name in conda_package_details:

                details = conda_package_details[package_name]

                # Look up or create the conda channel for the environment list
                channel_name = details.get("schannel")
                if channel_name:
                    if channel_name not in found_channel_names:
                        # New channel for our environment, so add it
                        channel_url = details.get("channel")
                        found_channel_names.add(channel_name)
                        channels.append(CondaChannel(
                            name=channel_name,
                            url=channel_url))

                location = details.get("location")
                # Create the package
                package = CondaPackage(
                    name=details.get("name"),
                    installer=details.get("installer"),
                    version=details.get("version"),
                    build=details.get("build"),
                    channel_name=channel_name,
                    size=details.get("size"),
                    md5=details.get("md5"),
                    url=details.get("url"),
                    location=location,
                    editable=details.get("editable"),
                    files=pkg_to_found_files[package_name]
                )
                packages.append(package)

                # Make editable pip packages available to other tracers.
                if location and not is_subpath(location, conda_path):
                    unknown_files.add(location)

            # Give the distribution a name
            # Determine name from path (Alt approach: use conda-env info)
            if os.path.normpath(conda_path) == os.path.normpath(root_path):
                env_name = "root"
            else:
                env_name = os.path.basename(os.path.normpath(conda_path))

            # Keep track of found package count
            found_package_count += len(packages)

            # Create the conda environment (works with root environments too)
            conda_env = CondaEnvironment(
                name=env_name,
                path=conda_path,
                packages=packages,
                channels=channels
            )
            root_to_envs[root_path].append(conda_env)

        lgr.debug(
            "%s: %d packages with %d files, and %d other files",
            self.__class__.__name__,
            found_package_count,
            total_file_count - len(unknown_files),
            len(unknown_files))

        # Find all the identified conda_roots
        conda_roots = root_to_envs.keys()
        # Loop through conda_roots and create the distributions
        for idx, root_path in enumerate(conda_roots):
            # Retrieve distribution details
            conda_info = self._get_conda_info(root_path)

            # Give the distribution a name
            if (len(conda_roots)) > 1:
                dist_name = 'conda-%d' % idx
            else:
                dist_name = 'conda'
            dist = CondaDistribution(
                name=dist_name,
                conda_version=conda_info.get("conda_version"),
                python_version=conda_info.get("python_version"),
                platform=conda_info.get("platform"),
                path=root_path,
                environments=root_to_envs[root_path]
            )
            yield dist, unknown_files<|MERGE_RESOLUTION|>--- conflicted
+++ resolved
@@ -61,15 +61,6 @@
 @attr.s
 class CondaPackage(Package):
     name = attr.ib()
-<<<<<<< HEAD
-    installer = attr.ib()  # ask Bucc, probably conda vs pip
-    version = attr.ib()
-    build = attr.ib()
-    channel_name = attr.ib()
-    size = attr.ib()
-    md5 = attr.ib()
-    url = attr.ib()
-=======
     installer = attr.ib(default=None)
     version = attr.ib(default=None)
     build = attr.ib(default=None)
@@ -77,7 +68,6 @@
     size = attr.ib(default=None)
     md5 = attr.ib(default=None)
     url = attr.ib(default=None)
->>>>>>> 0b036252
     location = attr.ib(default=None)
     editable = attr.ib(default=False)
     files = attr.ib(default=attr.Factory(list))
