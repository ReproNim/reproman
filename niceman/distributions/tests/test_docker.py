--- conflicted
+++ resolved
@@ -33,11 +33,7 @@
         '325fe8a0d1b0ba0bbff2609befa2dda'
     assert dist.images[0].architecture == 'amd64'
     assert dist.images[0].operating_system == 'linux'
-<<<<<<< HEAD
     assert dist.images[0].repo_digests[0].startswith('alpine@sha256:')
-=======
-    assert dist.images[0].repo_digests[0].startswith('alpine@sha256')
->>>>>>> 67dd17cb
     assert dist.images[0].repo_tags[0] == 'alpine:3.6'
     assert dist.images[0].created == '2018-01-09T21:10:38.538173323Z'
     assert 'non-existant-image' in remaining_files
@@ -102,11 +98,7 @@
     alpine_3_6 = client.inspect_image(dist.images[1].id)
     assert alpine_3_6['Id'] == 'sha256:77144d8c6bdce9b97b6d5a900f1ab85da3' + \
         '25fe8a0d1b0ba0bbff2609befa2dda'
-<<<<<<< HEAD
     assert alpine_3_6['RepoDigests'][0].startswith('alpine@sha256:')
-=======
->>>>>>> 67dd17cb
-    assert 'alpine:3.6' in alpine_3_6['RepoTags']
 
     # Clean up docker engine
     client.remove_image(dist.images[0].id)
