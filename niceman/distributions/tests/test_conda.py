--- conflicted
+++ resolved
@@ -69,14 +69,9 @@
 
     (distributions, unknown_files) = dists[0]
 
-<<<<<<< HEAD
     NicemanProvenance.write(sys.stdout, distributions)
-    print(json.dumps(unknown_files, indent=4))
 
-    assert unknown_files == ["/sbin/iptables"], \
-=======
     assert unknown_files == {"/sbin/iptables"}, \
->>>>>>> a9dcef32
         "Exactly one file (/sbin/iptables) should not be discovered."
 
     assert len(distributions.environments) == 2, \
@@ -98,10 +93,6 @@
                             ]
            }
     assert_is_subset_recur(out, attr.asdict(distributions), [dict, list])
-<<<<<<< HEAD
-=======
-    NicemanProvenance.write(sys.stdout, distributions)
->>>>>>> a9dcef32
 
 
 def test_get_conda_env_export_exceptions():
