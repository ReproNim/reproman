--- conflicted
+++ resolved
@@ -33,15 +33,9 @@
     - http_proxy=
     - https_proxy=
   - python: 3.4
-<<<<<<< HEAD
-  - python: 3.5
-    env:
-    - REPROMAN_TESTS_SSH=1
   - python: 3.5
     env:
     - INSTALL_DATALAD=1
-=======
->>>>>>> 68c82bea
   # Those aren't yet ready since lxml Ibelieve fails to install
   #- python: pypy
   #- python: pypy3
