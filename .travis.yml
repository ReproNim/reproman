--- conflicted
+++ resolved
@@ -35,14 +35,10 @@
   - python: 3.4
   - python: 3.5
     env:
-<<<<<<< HEAD
-    - NICEMAN_TESTS_SSH=1
+    - REPROMAN_TESTS_SSH=1
   - python: 3.5
     env:
     - INSTALL_DATALAD=1
-=======
-    - REPROMAN_TESTS_SSH=1
->>>>>>> 26ed2f6e
   # Those aren't yet ready since lxml Ibelieve fails to install
   #- python: pypy
   #- python: pypy3
